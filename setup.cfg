<<<<<<< HEAD
[bdist_rpm]
requires = python >= 2.7
           pyexiv2 >= 0.3
           pygobject3 >= 3.0.3
           libchamplain-gtk >= 0.12.2
           python-dateutil >= 1.5
packager = Robert Park <rbpark@exolucere.ca>
=======
[build_i18n]
domain = gottengeography
bug-contact = "Robert Park <rbpark@exolucere.ca>"
>>>>>>> be2b3cd4
<|MERGE_RESOLUTION|>--- conflicted
+++ resolved
@@ -1,13 +1,3 @@
-<<<<<<< HEAD
-[bdist_rpm]
-requires = python >= 2.7
-           pyexiv2 >= 0.3
-           pygobject3 >= 3.0.3
-           libchamplain-gtk >= 0.12.2
-           python-dateutil >= 1.5
-packager = Robert Park <rbpark@exolucere.ca>
-=======
 [build_i18n]
 domain = gottengeography
 bug-contact = "Robert Park <rbpark@exolucere.ca>"
->>>>>>> be2b3cd4
