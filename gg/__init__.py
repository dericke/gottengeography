--- conflicted
+++ resolved
@@ -13,46 +13,3 @@
 #
 # You should have received a copy of the GNU General Public License
 # along with this program.  If not, see <http://www.gnu.org/licenses/>.
-<<<<<<< HEAD
-
-from sys import exit
-
-def need(dependency):
-    """Exit the program and tell the user what dependency was missing."""
-    exit('GottenGeography requires at least ' + dependency)
-
-def check_dependencies():
-    try:
-        from fractions import Fraction
-        # Raises TypeError with Python 2.6, so 2.7 is required.
-        Fraction(0.5).numerator
-    except:
-        need('Python 2.7')
-
-    try:
-        from dateutil.parser import parse
-    except:
-        need('python-dateutil 1.5')
-
-    try:
-        import gi
-        # Raises AttributeError with pygobject 2.21.
-        gi.require_version('Gtk', '3.0')
-    except:
-        need('Gtk 3.0 (via pygobject3 3.0.3)')
-
-    try:
-        from gi.repository import Champlain
-        # Raises AttributeError with libchamplain 0.8 or earlier.
-        Champlain.PathLayer
-    except:
-        need('libchamplain 0.9')
-
-    try:
-        import pyexiv2
-        if pyexiv2.version_info < (0, 3):
-            raise ImportError
-    except:
-        need('pyexiv2 0.3')
-=======
->>>>>>> b416fd38
