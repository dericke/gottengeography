# Author: Robert Park <rbpark@exolucere.ca>, (C) 2010
# Copyright: See COPYING file included with this distribution.

"""Main application code that ties all the other modules together."""

from __future__ import division

from version import APPNAME, PACKAGE

import gettext
gettext.bindtextdomain(PACKAGE)
gettext.textdomain(PACKAGE)

<<<<<<< HEAD
from gi.repository import GObject, GtkClutter, Clutter

GObject.threads_init()
GObject.set_prgname(PACKAGE)
GtkClutter.init([])

from gi.repository import Gtk, Gdk, GdkPixbuf
from gi.repository import GtkChamplain, Champlain
from re import compile as re_compile, IGNORECASE
=======
from gi.repository import GLib, GObject, GtkClutter, Gtk, Gdk, Gio
>>>>>>> 2726095b
from os.path import basename, abspath
from gettext import gettext as _

# If I have seen a little further it is by standing on the shoulders of Giants.
#                                    --- Isaac Newton

<<<<<<< HEAD
from files import Photograph, GPXFile, KMLFile
from utils import format_list, format_coords, valid_coords
from utils import make_clutter_color, get_file, map_sources
from utils import GSettingsSetting, Coordinates, Polygon, Struct
from territories import tz_regions, get_timezone, get_state, get_country

# Handy names for GtkListStore column numbers.
PATH, SUMMARY, THUMB, TIMESTAMP = range(4)
LOCATION, LATITUDE, LONGITUDE = range(3)

builder = Gtk.Builder()
builder.set_translation_domain(PACKAGE)
builder.add_from_file(get_file(PACKAGE + '.ui'))
get_obj = builder.get_object

gsettings = GSettingsSetting('ca.exolucere.' + PACKAGE)
gst_get = gsettings.get_value
gst_set = gsettings.set_value
bind_with_convert = gsettings.bind_with_convert
bind = gsettings.bind

# This function embodies almost the entirety of my application's logic.
# The things that come after this method are just implementation details.
def auto_timestamp_comparison(photo, points, metadata):
    """Use GPX data to calculate photo coordinates and elevation.
    
    photo:    A Photograph object.
    points:   A dictionary mapping epoch seconds to ChamplainCoordinates.
    metadata: A Struct object defining clock offset and first/last points.
    """
    if photo.manual or len(points) < 2:
        return
    
    # Add the user-specified clock offset (metadata.delta) to the photo
    # timestamp, and then keep it within the range of available GPX points.
    # The result is in epoch seconds, just like the keys of the 'points' dict.
    stamp = min(max(
        metadata.delta + photo.timestamp,
        metadata.alpha),
        metadata.omega)
    
    try:
        point = points[stamp] # Try to use an exact match,
        lat   = point.lat     # if such a thing were to exist.
        lon   = point.lon     # It's more likely than you think. 50%
        ele   = point.ele     # of the included demo data matches here.
    
    except KeyError:
        # Find the two points that are nearest (in time) to the photo.
        hi = min([point for point in points if point > stamp])
        lo = max([point for point in points if point < stamp])
        hi_point = points[hi]
        lo_point = points[lo]
        hi_ratio = (stamp - lo) / (hi - lo)  # Proportional amount of time
        lo_ratio = (hi - stamp) / (hi - lo)  # between each point & the photo.
        
        # Find intermediate values using the proportional ratios.
        lat = ((lo_point.lat * lo_ratio)  +
               (hi_point.lat * hi_ratio))
        lon = ((lo_point.lon * lo_ratio)  +
               (hi_point.lon * hi_ratio))
        ele = ((lo_point.ele * lo_ratio)  +
               (hi_point.ele * hi_ratio))
    
    photo.set_location(lat, lon, ele)


class CommonAttributes:
    """Define attributes required by all Controller classes.
    
    This class is never instantiated, it is only inherited by classes that
    need to manipulate the map, or the loaded photos.
    """
    champlain = GtkChamplain.Embed()
    map_view  = champlain.get_view()
    slide_to  = map_view.go_to
    metadata  = Struct()
    selected  = set()
    modified  = set()
    polygons  = []
    tracks    = {}
    photo     = {}


class NavigationController(CommonAttributes):
    """Controls how users navigate the map."""
    
    def __init__(self):
        """Start the map at the previous location, and connect signals."""
        perform_zoom    = lambda button, zoom: zoom()
        back_button     = get_obj("back_button")
        zoom_in_button  = get_obj("zoom_in_button")
        zoom_out_button = get_obj("zoom_out_button")
        zoom_out_button.connect("clicked", perform_zoom, self.map_view.zoom_out)
        zoom_in_button.connect("clicked", perform_zoom, self.map_view.zoom_in)
        back_button.connect("clicked", self.go_back, self.map_view)
        
        for key in ['latitude', 'longitude', 'zoom-level']:
            bind(key, self.map_view, key)
        
        accel = Gtk.AccelGroup()
        window = get_obj("main")
        window.add_accel_group(accel)
        for key in [ 'Left', 'Right', 'Up', 'Down' ]:
            accel.connect(Gdk.keyval_from_name(key),
                Gdk.ModifierType.MOD1_MASK, 0, self.move_by_arrow_keys)
        self.map_view.connect("notify::zoom-level", self.zoom_button_sensitivity,
            zoom_in_button, zoom_out_button)
        self.map_view.connect("realize", self.remember_location)
        self.map_view.connect("animation-completed", self.set_window_title,
            window.set_title, Coordinates())
        self.map_view.emit("animation-completed")
    
    def set_window_title(self, map_view, set_title, center):
        """Add the current location we are looking at into the titlebar."""
        center.latitude  = map_view.get_center_latitude()
        center.longitude = map_view.get_center_longitude()
        center.lookup_geoname()
        set_title("%s - %s" % (APPNAME, center.pretty_geoname(False)))
    
    def move_by_arrow_keys(self, accel_group, acceleratable, keyval, modifier):
        """Move the map view by 5% of its length in the given direction."""
        key, view = Gdk.keyval_name(keyval), self.map_view
        factor    = (0.45 if key in ("Up", "Left") else 0.55)
        if key in ("Up", "Down"):
            lat = view.y_to_latitude(view.get_height() * factor)
            lon = view.get_property('longitude')
        else:
            lat = view.get_property('latitude')
            lon = view.x_to_longitude(view.get_width() * factor)
        if valid_coords(lat, lon):
            view.center_on(lat, lon)
    
    def remember_location(self, view):
        """Add current location to history stack."""
        history = list(gst_get('history'))
        location = [view.get_property(x) for x in
            ('latitude', 'longitude', 'zoom-level')]
        if history[-1] != location:
            history.append(location)
        gst_set('history', history[-30:])
    
    def go_back(self, button, view):
        """Return the map view to where the user last set it."""
        history = list(gst_get('history'))
        lat, lon, zoom = history.pop()
        if valid_coords(lat, lon):
            view.set_zoom_level(zoom)
            view.center_on(lat, lon)
        if len(history) > 1:
            gst_set('history', history)
        else:
            gsettings.reset('history')
        self.map_view.emit("animation-completed")
    
    def zoom_button_sensitivity(self, view, signal, zoom_in, zoom_out):
        """Ensure zoom buttons are only sensitive when they need to be."""
        zoom = view.get_zoom_level()
        zoom_out.set_sensitive(view.get_min_zoom_level() != zoom)
        zoom_in.set_sensitive( view.get_max_zoom_level() != zoom)


class SearchController(CommonAttributes):
    """Controls the behavior for searching the map."""
    last_search = None
    
    def __init__(self):
        """Make the search box and insert it into the window."""
        self.results = get_obj("search_results")
        search = get_obj("search_completion")
        search.set_match_func(
            lambda c, s, itr, get: self.search(get(itr, LOCATION) or ""),
            self.results.get_value)
        search.connect("match-selected", self.search_completed, self.map_view)
        entry = get_obj("search_box")
        entry.connect("changed", self.load_results, self.results.append)
        entry.connect("icon-release", lambda entry, i, e: entry.set_text(''))
        entry.connect("activate", self.repeat_last_search, self.results, self.map_view)
    
    def load_results(self, entry, append, searched=set()):
        """Load a few search results based on what's been typed.
        
        Requires at least three letters typed, and is careful not to load
        duplicate results.
        
        The searched argument persists across calls to this method, and should
        not be passed as an argument unless your intention is to trigger the
        loading of duplicate results.
        """
        text  = entry.get_text().lower()
        three = text[0:3]
        self.search, search = [ re_compile('(^|\s)' + string,
            flags=IGNORECASE).search for string in (text, three) ]
        if len(three) == 3 and three not in searched:
            searched.add(three)
            with open(get_file("cities.txt")) as cities:
                for line in cities:
                    city, lat, lon, country, state, tz = line.split("\t")
                    if search(city):
                        state    = get_state(country, state)
                        country  = get_country(country)
                        location = format_list([city, state, country])
                        append([location, float(lat), float(lon)])
    
    def search_completed(self, entry, model, itr, view):
        """Go to the selected location."""
        self.last_search = itr.copy()
        self.map_view.emit("realize")
        view.set_zoom_level(11)
        self.slide_to(*model.get(itr, LATITUDE, LONGITUDE))
    
    def repeat_last_search(self, entry, model, view):
        """Snap back to the last-searched location when user hits enter key."""
        if self.last_search is not None:
            self.search_completed(entry, model, self.last_search, view)
=======
if not GLib.get_application_name():
    GLib.set_application_name(APPNAME)
    GObject.set_prgname(PACKAGE)
>>>>>>> 2726095b

GtkClutter.init([])

<<<<<<< HEAD
class PreferencesController(CommonAttributes):
    """Controls the behavior of the preferences dialog."""
    gpx_timezone = ''
    
    def __init__(self):
        self.region = region = get_obj("timezone_region")
        self.cities = cities = get_obj("timezone_cities")
        pref_button = get_obj("pref_button")
        
        for name in tz_regions:
            region.append(name, name)
        region.connect("changed", self.region_handler, cities)
        cities.connect("changed", self.cities_handler, region)
        bind("timezone-region", region, 'active')
        bind("timezone-cities", cities, 'active')
        
        self.colorpicker = get_obj("colorselection")
        bind_with_convert("track-color", self.colorpicker, "current-color",
            lambda x: Gdk.Color(*x), lambda x: (x.red, x.green, x.blue))
        self.colorpicker.connect("color-changed", self.track_color_changed, self.polygons)
        
        radio_group = []
        map_menu = get_obj("map_source_menu")
        bind_with_convert("map-source-id", self.map_view, "map-source",
            map_sources.get, lambda x: x.get_id())
        last_source = self.map_view.get_map_source().get_id()
        for i, source_id in enumerate(sorted(map_sources.keys())):
            source = map_sources[source_id]
            menu_item = Gtk.RadioMenuItem.new_with_label(radio_group, source.get_name())
            radio_group.append(menu_item)
            if last_source == source_id:
                menu_item.set_active(True)
            menu_item.connect("activate", self.map_menu_clicked, source_id)
            map_menu.attach(menu_item, 0, 1, i, i+1)
        map_menu.show_all()
        
        pref_button.connect("clicked", self.preferences_dialog,
            get_obj("preferences"), region, cities, self.colorpicker)
        
        self.radios = {}
        for option in ["system", "lookup", "custom"]:
            option += "-timezone"
            radio = get_obj(option)
            radio.set_name(option)
            bind(option, radio, 'active')
            self.radios[option] = radio
            radio.connect("clicked", self.radio_handler)
        bind("custom-timezone", get_obj("custom_timezone_combos"), 'sensitive')
    
    def preferences_dialog(self, button, dialog, region, cities, colorpicker):
        """Allow the user to configure this application."""
        previous = Struct({
            'system': gsettings.get_boolean('system-timezone'),
            'lookup': gsettings.get_boolean('lookup-timezone'),
            'custom': gsettings.get_boolean('custom-timezone'),
            'region': region.get_active(),
            'city':   cities.get_active(),
            'color':  colorpicker.get_current_color()
        })
        if not dialog.run():
            colorpicker.set_current_color(previous.color)
            colorpicker.set_previous_color(previous.color)
            gsettings.set_boolean('system-timezone', previous.system)
            gsettings.set_boolean('lookup-timezone', previous.lookup)
            gsettings.set_boolean('custom-timezone', previous.custom)
            region.set_active(previous.region)
            cities.set_active(previous.city)
        dialog.hide()
    
    def set_timezone(self):
        """Set the timezone to the given zone and update all photos."""
        if "TZ" in environ:
            del environ["TZ"]
        if gsettings.get_boolean('lookup-timezone'):
            environ["TZ"] = self.gpx_timezone
        elif gsettings.get_boolean('custom-timezone'):
            region = self.region.get_active_id()
            city   = self.cities.get_active_id()
            if region is not None and city is not None:
                environ["TZ"] = "%s/%s" % (region, city)
        tzset()
        for photo in self.photo.values():
            photo.calculate_timestamp()
            auto_timestamp_comparison(photo, self.tracks, self.metadata)
    
    def radio_handler(self, radio):
        """Reposition photos depending on which timezone the user selected."""
        if radio.get_active():
            self.set_timezone()
    
    def region_handler(self, regions, cities):
        """Populate the list of cities when a continent is selected."""
        cities.remove_all()
        for city in get_timezone(regions.get_active_id(), []):
            cities.append(city, city)
    
    def cities_handler(self, cities, regions):
        """When a city is selected, update the chosen timezone."""
        if cities.get_active_id() is not None:
            self.set_timezone()
    
    def track_color_changed(self, selection, polygons):
        """Update the color of any loaded GPX tracks."""
        color = selection.get_current_color()
        one   = make_clutter_color(color)
        two   = one.lighten().lighten()
        for i, polygon in enumerate(polygons):
            polygon.set_stroke_color(two if i % 2 else one)
    
    def map_menu_clicked(self, menu_item, mapid):
        """Change the map source when the user selects a different one."""
        if menu_item.get_active():
            self.map_view.set_map_source(map_sources[mapid])
=======
from camera import Camera
from xmlfiles import TrackFile
from gpsmath import Coordinates
from widgets import Widgets, MapView
from actor import CoordLabel, animate_in
from photos import Photograph, fetch_thumbnail
from navigation import go_back, move_by_arrow_keys
from common import Gst, Binding, selected, modified
>>>>>>> 2726095b

from drag import DragController
from search import SearchController

<<<<<<< HEAD
class LabelController(CommonAttributes):
    """Control the behavior and creation of ChamplainLabels."""
    
    def __init__(self):
        self.select_all = get_obj("select_all_button")
        self.selection  = get_obj("photos_view").get_selection()
        self.selection.set_mode(Gtk.SelectionMode.MULTIPLE)
        self.layer = Champlain.MarkerLayer()
        self.map_view.add_layer(self.layer)
        self.selection.connect("changed", self.update_highlights,
            self.map_view, self.selected, self.photo.viewvalues())
    
    def add(self, name):
        """Create a new ChamplainLabel and add it to the map."""
        label = Champlain.Label()
        label.set_name(name)
        label.set_text(basename(name))
        label.set_selectable(True)
        label.set_draggable(True)
        label.set_property('reactive', True)
        label.connect("enter-event", self.hover, 1.05)
        label.connect("leave-event", self.hover, 1/1.05)
        label.connect("drag-finish", self.drag_finish, self.photo)
        label.connect("button-press", self.clicked, self.selection,
            self.select_all, self.photo)
        self.layer.add_marker(label)
        return label
    
    def update_highlights(self, selection, view, selected, photos):
        """Ensure only the selected labels are highlighted."""
        selection_exists = selection.count_selected_rows() > 0
        selected.clear()
        for photo in photos:
            # Maintain the 'selected' set() for easier iterating later.
            if selection.iter_is_selected(photo.iter):
                selected.add(photo)
            photo.set_label_highlight(photo in selected, selection_exists)
    
    def clicked(self, label, event, selection, select_all, photos):
        """When a ChamplainLabel is clicked, select it in the GtkListStore.
        
        The interface defined by this method is consistent with the behavior of
        the GtkListStore itself in the sense that a normal click will select
        just one item, but Ctrl+clicking allows you to select multiple.
        """
        photo = photos[label.get_name()]
        assert photo.filename == label.get_name()
        if event.get_state() & Clutter.ModifierType.CONTROL_MASK:
            if label.get_selected(): selection.unselect_iter(photo.iter)
            else:                    selection.select_iter(photo.iter)
        else:
            select_all.set_active(False)
            selection.unselect_all()
            selection.select_iter(photo.iter)
    
    def drag_finish(self, label, event, photos):
        """Update photos with new locations after photos have been dragged."""
        photo = photos[label.get_name()]
        photo.set_location(label.get_latitude(), label.get_longitude())
        photo.manual = True
        self.map_view.emit("animation-completed")
    
    def hover(self, label, event, factor):
        """Scale a ChamplainLabel by the given factor."""
        label.set_scale(*[scale * factor for scale in label.get_scale()])
=======
# Handy names for GtkListStore column numbers.
PATH, SUMMARY, THUMB, TIMESTAMP = range(4)
>>>>>>> 2726095b

# Just pretend these functions are actually GottenGeography() instance methods.
# The 'self' argument gets passed in by GtkApplication instead of Python.

<<<<<<< HEAD
class ActorController(CommonAttributes):
    """Controls the behavior of the custom actors I have placed over the map."""
    
    def __init__(self):
        self.stage = self.map_view.get_stage()
        self.black = Clutter.Box.new(Clutter.BinLayout())
        self.black.set_color(Clutter.Color.new(0, 0, 0, 64))
        self.label = Clutter.Text()
        self.label.set_color(Clutter.Color.new(255, 255, 255, 255))
        self.xhair = Clutter.Rectangle.new_with_color(
            Clutter.Color.new(0, 0, 0, 64))
        for signal in [ 'latitude', 'longitude' ]:
            self.map_view.connect('notify::' + signal, self.display,
                get_obj("maps_link"), self.label)
        self.map_view.connect('notify::width',
            lambda view, param, black:
                black.set_size(view.get_width(), 30),
            self.black)
        
        scale = Champlain.Scale.new()
        scale.connect_view(self.map_view)
        self.map_view.bin_layout_add(scale,
            Clutter.BinAlignment.START, Clutter.BinAlignment.END)
        self.map_view.bin_layout_add(self.black,
            Clutter.BinAlignment.START, Clutter.BinAlignment.START)
        self.black.get_layout_manager().add(self.label,
            Clutter.BinAlignment.CENTER, Clutter.BinAlignment.CENTER)
    
    def display(self, view, param, mlink, label):
        """Display map center coordinates when they change."""
        lat, lon = [ view.get_property(x) for x in ('latitude', 'longitude') ]
        label.set_markup(format_coords(lat, lon))
        mlink.set_markup(
            '<a title="%s" href="http://maps.google.com/maps?ll=%s,%s&amp;spn=%s,%s">Google</a>'
            % (_("View in Google Maps"), lat, lon,
            lon - view.x_to_longitude(0), view.y_to_latitude(0) - lat))
=======
def command_line(self, commands):
    """Open the files passed in at the commandline.
>>>>>>> 2726095b
    
    This method collects any commandline arguments from any invocation of
    GottenGeography and reports them to the primary instance for opening.
    """
    files = commands.get_arguments()[1:]
    if files:
        self.activate()
        self.open_files([abspath(f) for f in files])
    return 0

def startup(self):
    """Display the primary window and connect some signals."""
    self.quit_message = Widgets.quit.get_property('secondary-text')
    
    self.drag   = DragController(self.open_files)
    self.search = SearchController()
    
    center = Coordinates()
    Binding(MapView, 'latitude', center)
    Binding(MapView, 'longitude', center)
    center.do_modified()
    Binding(center, 'geoname', Widgets.main, 'title')
    Binding(center, 'coords', CoordLabel, 'text')
    center.timeout_seconds = 10 # Only update titlebar every 10 seconds
    
    screen = Gdk.Screen.get_default()
    
    app_menu = ('open', 'save', 'help', 'about', 'quit')
    click_handlers = {
        'open':
            self.add_files_dialog,
        'save':
            self.save_all_files,
        'close':
            lambda btn: [p.destroy() for p in selected.copy()],
        'revert':
            lambda btn: self.open_files(
                [p.filename for p in modified & selected]),
        'about':
            lambda *ignore: Widgets.about.run() and Widgets.about.hide(),
        'help':
            lambda *ignore: Gtk.show_uri(screen,
                'ghelp:gottengeography', Gdk.CURRENT_TIME),
        'jump':
            self.jump_to_photo,
        'apply':
            self.apply_selected_photos,
        'map_source_menu':
            lambda *ignore: Gtk.show_uri(
                screen, 'http://maps.google.com/maps?q=%s,%s' %
                (center.latitude, center.longitude), Gdk.CURRENT_TIME),
        'quit':
            self.confirm_quit_dialog,
    }
    for name, handler in click_handlers.items():
        button = Widgets[name + '_button']
        if button:
            button.connect('clicked', handler)
        if name in app_menu:
            action = Gio.SimpleAction(name=name)
            action.connect('activate', handler)
            self.add_action(action)
    self.set_app_menu(Widgets.appmenu)
    
    Widgets.zoom_in_button.connect('clicked', lambda *x: MapView.zoom_in())
    Widgets.zoom_out_button.connect('clicked', lambda *x: MapView.zoom_out())
    Widgets.back_button.connect('clicked', go_back)
    
    Widgets.open.connect('update-preview', self.update_preview, Widgets.preview)
    
    accel = Gtk.AccelGroup()
    for key in [ 'Left', 'Right', 'Up', 'Down' ]:
        accel.connect(Gdk.keyval_from_name(key),
            Gdk.ModifierType.MOD1_MASK, 0, move_by_arrow_keys)
    
    Widgets.main.add_accel_group(accel)
    Widgets.main.connect('delete_event', self.confirm_quit_dialog)
    self.add_window(Widgets.main)
    
    save_size = lambda v, s, size: Gst.set_window_size(size())
    for prop in ['width', 'height']:
        MapView.connect('notify::' + prop, save_size, Widgets.main.get_size)
    
    Widgets.button_sensitivity()
    
    Gst.connect('changed::thumbnail-size', Photograph.resize_all_photos)
    
    Widgets.launch()
    animate_in(self.do_fade_in)


class GottenGeography(Gtk.Application):
    """Provides a graphical interface to automagically geotag photos.
    
    Just load your photos, and load a GPX file, and GottenGeography will
    automatically cross-reference the timestamps on the photos to the timestamps
    in the GPX to determine the three-dimensional coordinates of each photo.
    """
    
    def __init__(self, do_fade_in=True):
        Gtk.Application.__init__(
            self, application_id='ca.exolucere.' + APPNAME,
            flags=Gio.ApplicationFlags.HANDLES_COMMAND_LINE)
        
        self.connect('activate', lambda *ignore: Widgets.main.present())
        self.connect('command-line', command_line)
        self.connect('startup', startup)
        
        self.do_fade_in = do_fade_in
    
    def open_files(self, files):
        """Attempt to load all of the specified files.
        
        >>> len(Photograph.instances)
        0
        >>> GottenGeography().open_files(
        ...     ['demo/IMG_2411.JPG', 'demo/IMG_2412.JPG'])
        >>> len(Photograph.instances)
        2
        """
        Widgets.progressbar.show()
        invalid, total = [], len(files)
        for i, name in enumerate(files, 1):
            Widgets.redraw_interface(i / total, basename(name))
            try:
                try:
                    Photograph.load_from_file(name)
                except IOError:
                    TrackFile.load_from_file(name)
            except IOError:
<<<<<<< HEAD
                invalid_files.append(basename(name))
        if len(invalid_files) > 0:
            self.status_message(_("Could not open: ") + format_list(invalid_files))
        self.progressbar.hide()
        self.labels.selection.emit("changed")
        self.map_view.emit("animation-completed")
    
    def load_img_from_file(self, filename):
        """Create or update a row in the ListStore.
        
        Checks if the file has already been loaded, and if not, creates a new
        row in the ListStore. Either way, it then populates that row with
        photo metadata as read from disk. Effectively, this is used both for
        loading new photos, and reverting old photos, discarding any changes.
        
        Raises IOError if filename refers to a file that is not a photograph.
        """
        photo = self.photo.get(filename) or Photograph(filename, self.modify_summary)
        photo.read()
        if filename not in self.photo:
            photo.iter           = self.liststore.append()
            photo.label          = self.labels.add(filename)
            self.photo[filename] = photo
        photo.position_label()
        self.modified.discard(photo)
        self.liststore.set_row(photo.iter,
            [filename, photo.long_summary(), photo.thumb, photo.timestamp])
        auto_timestamp_comparison(photo, self.tracks, self.metadata)
    
    def load_gpx_from_file(self, filename):
        """Parse GPX data, drawing each GPS track segment on the map."""
        start_time = clock()
        
        open_file = KMLFile if filename[-3:].lower() == 'kml' else GPXFile
        gpx = open_file(filename, self.gpx_pulse, self.create_polygon)
        
        self.status_message(_("%d points loaded in %.2fs.") %
            (len(gpx.tracks), clock() - start_time))
        
        if len(gpx.tracks) < 2:
            return
        
        self.tracks.update(gpx.tracks)
        self.metadata.alpha = min(self.metadata.alpha, gpx.alpha)
        self.metadata.omega = max(self.metadata.omega, gpx.omega)
        
        self.map_view.emit("realize")
        self.map_view.set_zoom_level(self.map_view.get_max_zoom_level())
        bounds = Champlain.BoundingBox.new()
        for poly in self.polygons:
            bounds.compose(poly.get_bounding_box())
        gpx.latitude, gpx.longitude = bounds.get_center()
        self.map_view.ensure_visible(bounds, False)
        
        self.prefs.gpx_timezone = gpx.lookup_geoname()
        self.prefs.set_timezone()
        self.gpx_sensitivity()
    
    def apply_selected_photos(self, button, selected, view):
        """Manually apply map center coordinates to all selected photos."""
=======
                invalid.append(basename(name))
        if invalid:
            Widgets.status_message(_('Could not open: ') + ', '.join(invalid))
        
        # Ensure camera has found correct timezone regardless of the order
        # that the GPX/KML files were loaded in.
        likely_zone = TrackFile.query_all_timezones()
        if likely_zone:
            Camera.set_all_found_timezone(likely_zone)
        Camera.timezone_handler_all()
        Widgets.progressbar.hide()
        Widgets.button_sensitivity()
    
    def apply_selected_photos(self, button):
        """Manually apply map center coordinates to selected photos."""
        lat, lon = MapView.get_center_latitude(), MapView.get_center_longitude()
>>>>>>> 2726095b
        for photo in selected:
            photo.manual = True
            photo.set_location(lat, lon)
        Widgets.button_sensitivity()
    
    def save_all_files(self, *ignore):
        """Ensure all loaded files are saved."""
        Widgets.progressbar.show()
        total = len(modified)
        for i, photo in enumerate(list(modified), 1):
            Widgets.redraw_interface(i / total, basename(photo.filename))
            try:
                photo.write()
            except Exception as inst:
<<<<<<< HEAD
                self.status_message(str(inst))
            else:
                self.modified.discard(photo)
                self.liststore.set_value(photo.iter, SUMMARY,
                    photo.long_summary())
        self.progressbar.hide()
        self.labels.selection.emit("changed")
    
################################################################################
# Data manipulation. These methods modify the loaded files in some way.
################################################################################
    
    def photo_drag_start(self, widget, drag_context, data, info, time):
        """Acknowledge that a drag has initiated."""
        for photo in self.selected:
            data.set_text(photo.filename, -1)
    
    def photo_drag_end(self, widget, drag_context, x, y, data, info, time):
        """Accept photo drops on the map and set the location accordingly."""
        lat = self.map_view.y_to_latitude(y)
        lon = self.map_view.x_to_longitude(x)
        for photo in self.selected:
            photo.set_location(lat, lon)
        self.map_view.emit("animation-completed")
    
    def time_offset_changed(self, widget):
        """Update all photos each time the camera's clock is corrected."""
        seconds = self.secbutton.get_value()
        minutes = self.minbutton.get_value()
        offset  = int((minutes * 60) + seconds)
        if offset != self.metadata.delta:
            self.metadata.delta = offset
            if abs(seconds) == 60 and abs(minutes) != 60:
                minutes += seconds / 60
                self.secbutton.set_value(0)
                self.minbutton.set_value(minutes)
            for photo in self.photo.values():
                auto_timestamp_comparison(photo, self.tracks, self.metadata)
    
    def modify_summary(self, photo):
        """Insert the current photo summary into the liststore."""
        self.modified.add(photo)
        self.liststore.set_value(photo.iter, SUMMARY,
            ('<b>%s</b>' % photo.long_summary()))
    
    def toggle_selected_photos(self, button, selection):
        """Toggle the selection of photos."""
        if button.get_active(): selection.select_all()
        else:                   selection.unselect_all()
    
    def gpx_pulse(self, gpx):
        """Update the display during GPX parsing.
        
        This is called by GPXLoader every 0.2s during parsing so that we
        can prevent the display from looking hung.
        """
        self.progressbar.pulse()
        while Gtk.events_pending():
            Gtk.main_iteration()
    
    def create_polygon(self):
        """Get a newly created Champlain.MarkerLayer and decorate it."""
        polygon = Polygon()
        self.polygons.append(polygon)
        # Emitting this signal ensures the new polygon gets the correct color.
        self.prefs.colorpicker.emit("color-changed")
        self.map_view.add_layer(polygon)
        return polygon.append_point
    
################################################################################
# Dialogs. Various dialog-related methods for user interaction.
################################################################################
    
    def update_preview(self, chooser, label, image):
=======
                Widgets.status_message(str(inst))
        Widgets.progressbar.hide()
        Widgets.button_sensitivity()
    
    def jump_to_photo(self, button):
        """Center on the first selected photo."""
        photo = selected.copy().pop()
        if photo.positioned:
            MapView.emit('realize')
            MapView.center_on(photo.latitude, photo.longitude)
    
    def update_preview(self, chooser, image):
>>>>>>> 2726095b
        """Display photo thumbnail and geotag data in file chooser."""
        image.set_from_stock(Gtk.STOCK_FILE, Gtk.IconSize.DIALOG)
        try:
            image.set_from_pixbuf(fetch_thumbnail(
                chooser.get_preview_filename(), 300))
        except (IOError, TypeError):
            return
    
    def add_files_dialog(self, *ignore):
        """Display a file chooser, and attempt to load chosen files."""
        response = Widgets.open.run()
        Widgets.open.hide()
        Widgets.redraw_interface()
        if response == Gtk.ResponseType.OK:
            self.open_files(Widgets.open.get_filenames())
    
    def confirm_quit_dialog(self, *ignore):
        """Teardown method, inform user of unsaved files, if any."""
<<<<<<< HEAD
        if len(self.modified) == 0:
            Gtk.main_quit()
=======
        if not modified:
            self.quit()
>>>>>>> 2726095b
            return True
        Widgets.quit.format_secondary_markup(self.quit_message % len(modified))
        response = Widgets.quit.run()
        Widgets.quit.hide()
        Widgets.redraw_interface()
        if response == Gtk.ResponseType.ACCEPT:
            self.save_all_files()
        if response != Gtk.ResponseType.CANCEL:
            self.quit()
        return True
<<<<<<< HEAD
    
    def about_dialog(self, button, dialog):
        """Describe this application to the user."""
        # you can
        dialog.run()
        # but you can't
        dialog.hide()
        # ahahahhahahah!
    
################################################################################
# Initialization and Gtk boilerplate/housekeeping type stuff and such.
################################################################################
    
    def __init__(self):
        get_obj("toolbar").get_style_context().add_class(
            Gtk.STYLE_CLASS_PRIMARY_TOOLBAR)
        
        self.progressbar = get_obj("progressbar")
        self.status      = get_obj("status")
        
        self.strings = Struct({
            "quit":    get_obj("quit").get_property('secondary-text'),
            "preview": get_obj("preview_label").get_text()
        })
        
        self.liststore = get_obj("loaded_photos")
        self.liststore.set_sort_column_id(TIMESTAMP, Gtk.SortType.ASCENDING)
        
        cell_string = Gtk.CellRendererText()
        cell_thumb  = Gtk.CellRendererPixbuf()
        cell_thumb.set_property('stock-id', Gtk.STOCK_MISSING_IMAGE)
        cell_thumb.set_property('ypad', 6)
        cell_thumb.set_property('xpad', 6)
        
        column = Gtk.TreeViewColumn('Photos')
        column.pack_start(cell_thumb, False)
        column.add_attribute(cell_thumb, 'pixbuf', THUMB)
        column.pack_start(cell_string, False)
        column.add_attribute(cell_string, 'markup', SUMMARY)
        column.set_sizing(Gtk.TreeViewColumnSizing.AUTOSIZE)
        
        photos_view = get_obj("photos_view")
        photos_view.append_column(column)
        photos_view.enable_model_drag_source(Gdk.ModifierType.BUTTON1_MASK,
            [], Gdk.DragAction.COPY)
        photos_view.connect("drag-data-get", self.photo_drag_start)
        photos_view.drag_source_add_text_targets()
        
        map_container = get_obj("map_container")
        map_container.add_with_viewport(self.champlain)
        map_container.drag_dest_set(Gtk.DestDefaults.ALL, [], Gdk.DragAction.COPY)
        map_container.connect("drag-data-received", self.photo_drag_end)
        map_container.drag_dest_add_text_targets()
        
        self.navigator = NavigationController()
        self.search    = SearchController()
        self.prefs     = PreferencesController()
        self.labels    = LabelController()
        self.actors    = ActorController()
        
        self.labels.selection.connect("changed", self.selection_sensitivity,
            *[get_obj(name) for name in ("apply_button", "close_button",
                "save_button", "revert_button", "photos_with_buttons")])
        
        about_dialog = get_obj("about")
        about_dialog.set_version(VERSION)
        about_dialog.set_program_name(APPNAME)
        
        click_handlers = {
            "open_button":       [self.add_files_dialog, get_obj("open")],
            "save_button":       [self.save_all_files],
            "clear_button":      [self.clear_all_gpx],
            "close_button":      [self.close_selected_photos],
            "revert_button":     [self.revert_selected_photos],
            "about_button":      [self.about_dialog, about_dialog],
            "apply_button":      [self.apply_selected_photos, self.selected, self.map_view],
            "select_all_button": [self.toggle_selected_photos, self.labels.selection]
        }
        for button, handler in click_handlers.items():
            get_obj(button).connect("clicked", *handler)
        
        accel  = Gtk.AccelGroup()
        window = get_obj("main")
        window.resize(*gst_get('window-size'))
        window.connect("delete_event", self.confirm_quit_dialog)
        window.add_accel_group(accel)
        window.show_all()
        
        save_size = lambda v,s,size: gst_set('window-size', size())
        for prop in ['width', 'height']:
            self.map_view.connect('notify::' + prop, save_size, window.get_size)
        
        map_source_button = get_obj("map_source_label").get_parent()
        if map_source_button:
            map_source_button.set_property("visible", False)
        
        accel.connect(Gdk.keyval_from_name("q"),
            Gdk.ModifierType.CONTROL_MASK, 0, self.confirm_quit_dialog)
        
        self.labels.selection.emit("changed")
        self.clear_all_gpx()
        
        self.metadata.delta = 0
        self.secbutton, self.minbutton = get_obj("seconds"), get_obj("minutes")
        bind("offset-minutes", self.minbutton, "value")
        bind("offset-seconds", self.secbutton, "value")
        for spinbutton in [ self.secbutton, self.minbutton ]:
            spinbutton.connect("value-changed", self.time_offset_changed)
        
        get_obj("open").connect("update-preview", self.update_preview,
            get_obj("preview_label"), get_obj("preview_image"))
        
        drop_target = get_obj("photos_and_map")
        drop_target.drag_dest_set(Gtk.DestDefaults.ALL, [], Gdk.DragAction.MOVE)
        drop_target.connect("drag-data-received", self.file_dragged_in)
        drop_target.drag_dest_add_uri_targets()
    
    def gpx_sensitivity(self):
        """Control the sensitivity of GPX-related widgets."""
        gpx_sensitive = len(self.tracks) > 0
        for widget in [ "minutes", "seconds", "offset_label", "clear_button" ]:
            get_obj(widget).set_sensitive(gpx_sensitive)
    
    def selection_sensitivity(self, selection, aply, close, save, revert, left):
        """Control the sensitivity of various widgets."""
        assert self.selected is CommonAttributes.selected
        assert self.modified is CommonAttributes.modified
        sensitive = selection.count_selected_rows() > 0
        close.set_sensitive(sensitive)
        aply.set_sensitive(sensitive)
        save.set_sensitive(  len(self.modified) > 0)
        revert.set_sensitive(len(self.modified & self.selected) > 0)
        if len(self.photo) > 0: left.show()
        else:                   left.hide()
    
    def redraw_interface(self, fraction=None, text=None):
        """Tell Gtk to redraw the user interface, so it doesn't look hung.
        
        Primarily used to update the progressbar, but also for disappearing
        some dialogs while things are processing in the background. Won't
        modify the progressbar if called with no arguments.
        """
        if fraction is not None: self.progressbar.set_fraction(fraction)
        if text is not None:     self.progressbar.set_text(str(text))
        while Gtk.events_pending(): Gtk.main_iteration()
    
    def status_message(self, message):
        """Display a message on the GtkStatusBar."""
        self.status.push(self.status.get_context_id("msg"), message)
    
    def main(self, anim_start=400):
        """Animate the crosshair and begin user interaction."""
        if argv[1:]:
            self.open_files(argv[1:])
            anim_start = 10
        self.actors.animate_in(anim_start)
        Gtk.main()
=======
>>>>>>> 2726095b
<|MERGE_RESOLUTION|>--- conflicted
+++ resolved
@@ -11,364 +11,19 @@
 gettext.bindtextdomain(PACKAGE)
 gettext.textdomain(PACKAGE)
 
-<<<<<<< HEAD
-from gi.repository import GObject, GtkClutter, Clutter
-
-GObject.threads_init()
-GObject.set_prgname(PACKAGE)
-GtkClutter.init([])
-
-from gi.repository import Gtk, Gdk, GdkPixbuf
-from gi.repository import GtkChamplain, Champlain
-from re import compile as re_compile, IGNORECASE
-=======
 from gi.repository import GLib, GObject, GtkClutter, Gtk, Gdk, Gio
->>>>>>> 2726095b
 from os.path import basename, abspath
 from gettext import gettext as _
 
 # If I have seen a little further it is by standing on the shoulders of Giants.
 #                                    --- Isaac Newton
 
-<<<<<<< HEAD
-from files import Photograph, GPXFile, KMLFile
-from utils import format_list, format_coords, valid_coords
-from utils import make_clutter_color, get_file, map_sources
-from utils import GSettingsSetting, Coordinates, Polygon, Struct
-from territories import tz_regions, get_timezone, get_state, get_country
-
-# Handy names for GtkListStore column numbers.
-PATH, SUMMARY, THUMB, TIMESTAMP = range(4)
-LOCATION, LATITUDE, LONGITUDE = range(3)
-
-builder = Gtk.Builder()
-builder.set_translation_domain(PACKAGE)
-builder.add_from_file(get_file(PACKAGE + '.ui'))
-get_obj = builder.get_object
-
-gsettings = GSettingsSetting('ca.exolucere.' + PACKAGE)
-gst_get = gsettings.get_value
-gst_set = gsettings.set_value
-bind_with_convert = gsettings.bind_with_convert
-bind = gsettings.bind
-
-# This function embodies almost the entirety of my application's logic.
-# The things that come after this method are just implementation details.
-def auto_timestamp_comparison(photo, points, metadata):
-    """Use GPX data to calculate photo coordinates and elevation.
-    
-    photo:    A Photograph object.
-    points:   A dictionary mapping epoch seconds to ChamplainCoordinates.
-    metadata: A Struct object defining clock offset and first/last points.
-    """
-    if photo.manual or len(points) < 2:
-        return
-    
-    # Add the user-specified clock offset (metadata.delta) to the photo
-    # timestamp, and then keep it within the range of available GPX points.
-    # The result is in epoch seconds, just like the keys of the 'points' dict.
-    stamp = min(max(
-        metadata.delta + photo.timestamp,
-        metadata.alpha),
-        metadata.omega)
-    
-    try:
-        point = points[stamp] # Try to use an exact match,
-        lat   = point.lat     # if such a thing were to exist.
-        lon   = point.lon     # It's more likely than you think. 50%
-        ele   = point.ele     # of the included demo data matches here.
-    
-    except KeyError:
-        # Find the two points that are nearest (in time) to the photo.
-        hi = min([point for point in points if point > stamp])
-        lo = max([point for point in points if point < stamp])
-        hi_point = points[hi]
-        lo_point = points[lo]
-        hi_ratio = (stamp - lo) / (hi - lo)  # Proportional amount of time
-        lo_ratio = (hi - stamp) / (hi - lo)  # between each point & the photo.
-        
-        # Find intermediate values using the proportional ratios.
-        lat = ((lo_point.lat * lo_ratio)  +
-               (hi_point.lat * hi_ratio))
-        lon = ((lo_point.lon * lo_ratio)  +
-               (hi_point.lon * hi_ratio))
-        ele = ((lo_point.ele * lo_ratio)  +
-               (hi_point.ele * hi_ratio))
-    
-    photo.set_location(lat, lon, ele)
-
-
-class CommonAttributes:
-    """Define attributes required by all Controller classes.
-    
-    This class is never instantiated, it is only inherited by classes that
-    need to manipulate the map, or the loaded photos.
-    """
-    champlain = GtkChamplain.Embed()
-    map_view  = champlain.get_view()
-    slide_to  = map_view.go_to
-    metadata  = Struct()
-    selected  = set()
-    modified  = set()
-    polygons  = []
-    tracks    = {}
-    photo     = {}
-
-
-class NavigationController(CommonAttributes):
-    """Controls how users navigate the map."""
-    
-    def __init__(self):
-        """Start the map at the previous location, and connect signals."""
-        perform_zoom    = lambda button, zoom: zoom()
-        back_button     = get_obj("back_button")
-        zoom_in_button  = get_obj("zoom_in_button")
-        zoom_out_button = get_obj("zoom_out_button")
-        zoom_out_button.connect("clicked", perform_zoom, self.map_view.zoom_out)
-        zoom_in_button.connect("clicked", perform_zoom, self.map_view.zoom_in)
-        back_button.connect("clicked", self.go_back, self.map_view)
-        
-        for key in ['latitude', 'longitude', 'zoom-level']:
-            bind(key, self.map_view, key)
-        
-        accel = Gtk.AccelGroup()
-        window = get_obj("main")
-        window.add_accel_group(accel)
-        for key in [ 'Left', 'Right', 'Up', 'Down' ]:
-            accel.connect(Gdk.keyval_from_name(key),
-                Gdk.ModifierType.MOD1_MASK, 0, self.move_by_arrow_keys)
-        self.map_view.connect("notify::zoom-level", self.zoom_button_sensitivity,
-            zoom_in_button, zoom_out_button)
-        self.map_view.connect("realize", self.remember_location)
-        self.map_view.connect("animation-completed", self.set_window_title,
-            window.set_title, Coordinates())
-        self.map_view.emit("animation-completed")
-    
-    def set_window_title(self, map_view, set_title, center):
-        """Add the current location we are looking at into the titlebar."""
-        center.latitude  = map_view.get_center_latitude()
-        center.longitude = map_view.get_center_longitude()
-        center.lookup_geoname()
-        set_title("%s - %s" % (APPNAME, center.pretty_geoname(False)))
-    
-    def move_by_arrow_keys(self, accel_group, acceleratable, keyval, modifier):
-        """Move the map view by 5% of its length in the given direction."""
-        key, view = Gdk.keyval_name(keyval), self.map_view
-        factor    = (0.45 if key in ("Up", "Left") else 0.55)
-        if key in ("Up", "Down"):
-            lat = view.y_to_latitude(view.get_height() * factor)
-            lon = view.get_property('longitude')
-        else:
-            lat = view.get_property('latitude')
-            lon = view.x_to_longitude(view.get_width() * factor)
-        if valid_coords(lat, lon):
-            view.center_on(lat, lon)
-    
-    def remember_location(self, view):
-        """Add current location to history stack."""
-        history = list(gst_get('history'))
-        location = [view.get_property(x) for x in
-            ('latitude', 'longitude', 'zoom-level')]
-        if history[-1] != location:
-            history.append(location)
-        gst_set('history', history[-30:])
-    
-    def go_back(self, button, view):
-        """Return the map view to where the user last set it."""
-        history = list(gst_get('history'))
-        lat, lon, zoom = history.pop()
-        if valid_coords(lat, lon):
-            view.set_zoom_level(zoom)
-            view.center_on(lat, lon)
-        if len(history) > 1:
-            gst_set('history', history)
-        else:
-            gsettings.reset('history')
-        self.map_view.emit("animation-completed")
-    
-    def zoom_button_sensitivity(self, view, signal, zoom_in, zoom_out):
-        """Ensure zoom buttons are only sensitive when they need to be."""
-        zoom = view.get_zoom_level()
-        zoom_out.set_sensitive(view.get_min_zoom_level() != zoom)
-        zoom_in.set_sensitive( view.get_max_zoom_level() != zoom)
-
-
-class SearchController(CommonAttributes):
-    """Controls the behavior for searching the map."""
-    last_search = None
-    
-    def __init__(self):
-        """Make the search box and insert it into the window."""
-        self.results = get_obj("search_results")
-        search = get_obj("search_completion")
-        search.set_match_func(
-            lambda c, s, itr, get: self.search(get(itr, LOCATION) or ""),
-            self.results.get_value)
-        search.connect("match-selected", self.search_completed, self.map_view)
-        entry = get_obj("search_box")
-        entry.connect("changed", self.load_results, self.results.append)
-        entry.connect("icon-release", lambda entry, i, e: entry.set_text(''))
-        entry.connect("activate", self.repeat_last_search, self.results, self.map_view)
-    
-    def load_results(self, entry, append, searched=set()):
-        """Load a few search results based on what's been typed.
-        
-        Requires at least three letters typed, and is careful not to load
-        duplicate results.
-        
-        The searched argument persists across calls to this method, and should
-        not be passed as an argument unless your intention is to trigger the
-        loading of duplicate results.
-        """
-        text  = entry.get_text().lower()
-        three = text[0:3]
-        self.search, search = [ re_compile('(^|\s)' + string,
-            flags=IGNORECASE).search for string in (text, three) ]
-        if len(three) == 3 and three not in searched:
-            searched.add(three)
-            with open(get_file("cities.txt")) as cities:
-                for line in cities:
-                    city, lat, lon, country, state, tz = line.split("\t")
-                    if search(city):
-                        state    = get_state(country, state)
-                        country  = get_country(country)
-                        location = format_list([city, state, country])
-                        append([location, float(lat), float(lon)])
-    
-    def search_completed(self, entry, model, itr, view):
-        """Go to the selected location."""
-        self.last_search = itr.copy()
-        self.map_view.emit("realize")
-        view.set_zoom_level(11)
-        self.slide_to(*model.get(itr, LATITUDE, LONGITUDE))
-    
-    def repeat_last_search(self, entry, model, view):
-        """Snap back to the last-searched location when user hits enter key."""
-        if self.last_search is not None:
-            self.search_completed(entry, model, self.last_search, view)
-=======
 if not GLib.get_application_name():
     GLib.set_application_name(APPNAME)
     GObject.set_prgname(PACKAGE)
->>>>>>> 2726095b
 
 GtkClutter.init([])
 
-<<<<<<< HEAD
-class PreferencesController(CommonAttributes):
-    """Controls the behavior of the preferences dialog."""
-    gpx_timezone = ''
-    
-    def __init__(self):
-        self.region = region = get_obj("timezone_region")
-        self.cities = cities = get_obj("timezone_cities")
-        pref_button = get_obj("pref_button")
-        
-        for name in tz_regions:
-            region.append(name, name)
-        region.connect("changed", self.region_handler, cities)
-        cities.connect("changed", self.cities_handler, region)
-        bind("timezone-region", region, 'active')
-        bind("timezone-cities", cities, 'active')
-        
-        self.colorpicker = get_obj("colorselection")
-        bind_with_convert("track-color", self.colorpicker, "current-color",
-            lambda x: Gdk.Color(*x), lambda x: (x.red, x.green, x.blue))
-        self.colorpicker.connect("color-changed", self.track_color_changed, self.polygons)
-        
-        radio_group = []
-        map_menu = get_obj("map_source_menu")
-        bind_with_convert("map-source-id", self.map_view, "map-source",
-            map_sources.get, lambda x: x.get_id())
-        last_source = self.map_view.get_map_source().get_id()
-        for i, source_id in enumerate(sorted(map_sources.keys())):
-            source = map_sources[source_id]
-            menu_item = Gtk.RadioMenuItem.new_with_label(radio_group, source.get_name())
-            radio_group.append(menu_item)
-            if last_source == source_id:
-                menu_item.set_active(True)
-            menu_item.connect("activate", self.map_menu_clicked, source_id)
-            map_menu.attach(menu_item, 0, 1, i, i+1)
-        map_menu.show_all()
-        
-        pref_button.connect("clicked", self.preferences_dialog,
-            get_obj("preferences"), region, cities, self.colorpicker)
-        
-        self.radios = {}
-        for option in ["system", "lookup", "custom"]:
-            option += "-timezone"
-            radio = get_obj(option)
-            radio.set_name(option)
-            bind(option, radio, 'active')
-            self.radios[option] = radio
-            radio.connect("clicked", self.radio_handler)
-        bind("custom-timezone", get_obj("custom_timezone_combos"), 'sensitive')
-    
-    def preferences_dialog(self, button, dialog, region, cities, colorpicker):
-        """Allow the user to configure this application."""
-        previous = Struct({
-            'system': gsettings.get_boolean('system-timezone'),
-            'lookup': gsettings.get_boolean('lookup-timezone'),
-            'custom': gsettings.get_boolean('custom-timezone'),
-            'region': region.get_active(),
-            'city':   cities.get_active(),
-            'color':  colorpicker.get_current_color()
-        })
-        if not dialog.run():
-            colorpicker.set_current_color(previous.color)
-            colorpicker.set_previous_color(previous.color)
-            gsettings.set_boolean('system-timezone', previous.system)
-            gsettings.set_boolean('lookup-timezone', previous.lookup)
-            gsettings.set_boolean('custom-timezone', previous.custom)
-            region.set_active(previous.region)
-            cities.set_active(previous.city)
-        dialog.hide()
-    
-    def set_timezone(self):
-        """Set the timezone to the given zone and update all photos."""
-        if "TZ" in environ:
-            del environ["TZ"]
-        if gsettings.get_boolean('lookup-timezone'):
-            environ["TZ"] = self.gpx_timezone
-        elif gsettings.get_boolean('custom-timezone'):
-            region = self.region.get_active_id()
-            city   = self.cities.get_active_id()
-            if region is not None and city is not None:
-                environ["TZ"] = "%s/%s" % (region, city)
-        tzset()
-        for photo in self.photo.values():
-            photo.calculate_timestamp()
-            auto_timestamp_comparison(photo, self.tracks, self.metadata)
-    
-    def radio_handler(self, radio):
-        """Reposition photos depending on which timezone the user selected."""
-        if radio.get_active():
-            self.set_timezone()
-    
-    def region_handler(self, regions, cities):
-        """Populate the list of cities when a continent is selected."""
-        cities.remove_all()
-        for city in get_timezone(regions.get_active_id(), []):
-            cities.append(city, city)
-    
-    def cities_handler(self, cities, regions):
-        """When a city is selected, update the chosen timezone."""
-        if cities.get_active_id() is not None:
-            self.set_timezone()
-    
-    def track_color_changed(self, selection, polygons):
-        """Update the color of any loaded GPX tracks."""
-        color = selection.get_current_color()
-        one   = make_clutter_color(color)
-        two   = one.lighten().lighten()
-        for i, polygon in enumerate(polygons):
-            polygon.set_stroke_color(two if i % 2 else one)
-    
-    def map_menu_clicked(self, menu_item, mapid):
-        """Change the map source when the user selects a different one."""
-        if menu_item.get_active():
-            self.map_view.set_map_source(map_sources[mapid])
-=======
 from camera import Camera
 from xmlfiles import TrackFile
 from gpsmath import Coordinates
@@ -377,126 +32,18 @@
 from photos import Photograph, fetch_thumbnail
 from navigation import go_back, move_by_arrow_keys
 from common import Gst, Binding, selected, modified
->>>>>>> 2726095b
 
 from drag import DragController
 from search import SearchController
 
-<<<<<<< HEAD
-class LabelController(CommonAttributes):
-    """Control the behavior and creation of ChamplainLabels."""
-    
-    def __init__(self):
-        self.select_all = get_obj("select_all_button")
-        self.selection  = get_obj("photos_view").get_selection()
-        self.selection.set_mode(Gtk.SelectionMode.MULTIPLE)
-        self.layer = Champlain.MarkerLayer()
-        self.map_view.add_layer(self.layer)
-        self.selection.connect("changed", self.update_highlights,
-            self.map_view, self.selected, self.photo.viewvalues())
-    
-    def add(self, name):
-        """Create a new ChamplainLabel and add it to the map."""
-        label = Champlain.Label()
-        label.set_name(name)
-        label.set_text(basename(name))
-        label.set_selectable(True)
-        label.set_draggable(True)
-        label.set_property('reactive', True)
-        label.connect("enter-event", self.hover, 1.05)
-        label.connect("leave-event", self.hover, 1/1.05)
-        label.connect("drag-finish", self.drag_finish, self.photo)
-        label.connect("button-press", self.clicked, self.selection,
-            self.select_all, self.photo)
-        self.layer.add_marker(label)
-        return label
-    
-    def update_highlights(self, selection, view, selected, photos):
-        """Ensure only the selected labels are highlighted."""
-        selection_exists = selection.count_selected_rows() > 0
-        selected.clear()
-        for photo in photos:
-            # Maintain the 'selected' set() for easier iterating later.
-            if selection.iter_is_selected(photo.iter):
-                selected.add(photo)
-            photo.set_label_highlight(photo in selected, selection_exists)
-    
-    def clicked(self, label, event, selection, select_all, photos):
-        """When a ChamplainLabel is clicked, select it in the GtkListStore.
-        
-        The interface defined by this method is consistent with the behavior of
-        the GtkListStore itself in the sense that a normal click will select
-        just one item, but Ctrl+clicking allows you to select multiple.
-        """
-        photo = photos[label.get_name()]
-        assert photo.filename == label.get_name()
-        if event.get_state() & Clutter.ModifierType.CONTROL_MASK:
-            if label.get_selected(): selection.unselect_iter(photo.iter)
-            else:                    selection.select_iter(photo.iter)
-        else:
-            select_all.set_active(False)
-            selection.unselect_all()
-            selection.select_iter(photo.iter)
-    
-    def drag_finish(self, label, event, photos):
-        """Update photos with new locations after photos have been dragged."""
-        photo = photos[label.get_name()]
-        photo.set_location(label.get_latitude(), label.get_longitude())
-        photo.manual = True
-        self.map_view.emit("animation-completed")
-    
-    def hover(self, label, event, factor):
-        """Scale a ChamplainLabel by the given factor."""
-        label.set_scale(*[scale * factor for scale in label.get_scale()])
-=======
 # Handy names for GtkListStore column numbers.
 PATH, SUMMARY, THUMB, TIMESTAMP = range(4)
->>>>>>> 2726095b
 
 # Just pretend these functions are actually GottenGeography() instance methods.
 # The 'self' argument gets passed in by GtkApplication instead of Python.
 
-<<<<<<< HEAD
-class ActorController(CommonAttributes):
-    """Controls the behavior of the custom actors I have placed over the map."""
-    
-    def __init__(self):
-        self.stage = self.map_view.get_stage()
-        self.black = Clutter.Box.new(Clutter.BinLayout())
-        self.black.set_color(Clutter.Color.new(0, 0, 0, 64))
-        self.label = Clutter.Text()
-        self.label.set_color(Clutter.Color.new(255, 255, 255, 255))
-        self.xhair = Clutter.Rectangle.new_with_color(
-            Clutter.Color.new(0, 0, 0, 64))
-        for signal in [ 'latitude', 'longitude' ]:
-            self.map_view.connect('notify::' + signal, self.display,
-                get_obj("maps_link"), self.label)
-        self.map_view.connect('notify::width',
-            lambda view, param, black:
-                black.set_size(view.get_width(), 30),
-            self.black)
-        
-        scale = Champlain.Scale.new()
-        scale.connect_view(self.map_view)
-        self.map_view.bin_layout_add(scale,
-            Clutter.BinAlignment.START, Clutter.BinAlignment.END)
-        self.map_view.bin_layout_add(self.black,
-            Clutter.BinAlignment.START, Clutter.BinAlignment.START)
-        self.black.get_layout_manager().add(self.label,
-            Clutter.BinAlignment.CENTER, Clutter.BinAlignment.CENTER)
-    
-    def display(self, view, param, mlink, label):
-        """Display map center coordinates when they change."""
-        lat, lon = [ view.get_property(x) for x in ('latitude', 'longitude') ]
-        label.set_markup(format_coords(lat, lon))
-        mlink.set_markup(
-            '<a title="%s" href="http://maps.google.com/maps?ll=%s,%s&amp;spn=%s,%s">Google</a>'
-            % (_("View in Google Maps"), lat, lon,
-            lon - view.x_to_longitude(0), view.y_to_latitude(0) - lat))
-=======
 def command_line(self, commands):
     """Open the files passed in at the commandline.
->>>>>>> 2726095b
     
     This method collects any commandline arguments from any invocation of
     GottenGeography and reports them to the primary instance for opening.
@@ -627,68 +174,6 @@
                 except IOError:
                     TrackFile.load_from_file(name)
             except IOError:
-<<<<<<< HEAD
-                invalid_files.append(basename(name))
-        if len(invalid_files) > 0:
-            self.status_message(_("Could not open: ") + format_list(invalid_files))
-        self.progressbar.hide()
-        self.labels.selection.emit("changed")
-        self.map_view.emit("animation-completed")
-    
-    def load_img_from_file(self, filename):
-        """Create or update a row in the ListStore.
-        
-        Checks if the file has already been loaded, and if not, creates a new
-        row in the ListStore. Either way, it then populates that row with
-        photo metadata as read from disk. Effectively, this is used both for
-        loading new photos, and reverting old photos, discarding any changes.
-        
-        Raises IOError if filename refers to a file that is not a photograph.
-        """
-        photo = self.photo.get(filename) or Photograph(filename, self.modify_summary)
-        photo.read()
-        if filename not in self.photo:
-            photo.iter           = self.liststore.append()
-            photo.label          = self.labels.add(filename)
-            self.photo[filename] = photo
-        photo.position_label()
-        self.modified.discard(photo)
-        self.liststore.set_row(photo.iter,
-            [filename, photo.long_summary(), photo.thumb, photo.timestamp])
-        auto_timestamp_comparison(photo, self.tracks, self.metadata)
-    
-    def load_gpx_from_file(self, filename):
-        """Parse GPX data, drawing each GPS track segment on the map."""
-        start_time = clock()
-        
-        open_file = KMLFile if filename[-3:].lower() == 'kml' else GPXFile
-        gpx = open_file(filename, self.gpx_pulse, self.create_polygon)
-        
-        self.status_message(_("%d points loaded in %.2fs.") %
-            (len(gpx.tracks), clock() - start_time))
-        
-        if len(gpx.tracks) < 2:
-            return
-        
-        self.tracks.update(gpx.tracks)
-        self.metadata.alpha = min(self.metadata.alpha, gpx.alpha)
-        self.metadata.omega = max(self.metadata.omega, gpx.omega)
-        
-        self.map_view.emit("realize")
-        self.map_view.set_zoom_level(self.map_view.get_max_zoom_level())
-        bounds = Champlain.BoundingBox.new()
-        for poly in self.polygons:
-            bounds.compose(poly.get_bounding_box())
-        gpx.latitude, gpx.longitude = bounds.get_center()
-        self.map_view.ensure_visible(bounds, False)
-        
-        self.prefs.gpx_timezone = gpx.lookup_geoname()
-        self.prefs.set_timezone()
-        self.gpx_sensitivity()
-    
-    def apply_selected_photos(self, button, selected, view):
-        """Manually apply map center coordinates to all selected photos."""
-=======
                 invalid.append(basename(name))
         if invalid:
             Widgets.status_message(_('Could not open: ') + ', '.join(invalid))
@@ -705,7 +190,6 @@
     def apply_selected_photos(self, button):
         """Manually apply map center coordinates to selected photos."""
         lat, lon = MapView.get_center_latitude(), MapView.get_center_longitude()
->>>>>>> 2726095b
         for photo in selected:
             photo.manual = True
             photo.set_location(lat, lon)
@@ -720,82 +204,6 @@
             try:
                 photo.write()
             except Exception as inst:
-<<<<<<< HEAD
-                self.status_message(str(inst))
-            else:
-                self.modified.discard(photo)
-                self.liststore.set_value(photo.iter, SUMMARY,
-                    photo.long_summary())
-        self.progressbar.hide()
-        self.labels.selection.emit("changed")
-    
-################################################################################
-# Data manipulation. These methods modify the loaded files in some way.
-################################################################################
-    
-    def photo_drag_start(self, widget, drag_context, data, info, time):
-        """Acknowledge that a drag has initiated."""
-        for photo in self.selected:
-            data.set_text(photo.filename, -1)
-    
-    def photo_drag_end(self, widget, drag_context, x, y, data, info, time):
-        """Accept photo drops on the map and set the location accordingly."""
-        lat = self.map_view.y_to_latitude(y)
-        lon = self.map_view.x_to_longitude(x)
-        for photo in self.selected:
-            photo.set_location(lat, lon)
-        self.map_view.emit("animation-completed")
-    
-    def time_offset_changed(self, widget):
-        """Update all photos each time the camera's clock is corrected."""
-        seconds = self.secbutton.get_value()
-        minutes = self.minbutton.get_value()
-        offset  = int((minutes * 60) + seconds)
-        if offset != self.metadata.delta:
-            self.metadata.delta = offset
-            if abs(seconds) == 60 and abs(minutes) != 60:
-                minutes += seconds / 60
-                self.secbutton.set_value(0)
-                self.minbutton.set_value(minutes)
-            for photo in self.photo.values():
-                auto_timestamp_comparison(photo, self.tracks, self.metadata)
-    
-    def modify_summary(self, photo):
-        """Insert the current photo summary into the liststore."""
-        self.modified.add(photo)
-        self.liststore.set_value(photo.iter, SUMMARY,
-            ('<b>%s</b>' % photo.long_summary()))
-    
-    def toggle_selected_photos(self, button, selection):
-        """Toggle the selection of photos."""
-        if button.get_active(): selection.select_all()
-        else:                   selection.unselect_all()
-    
-    def gpx_pulse(self, gpx):
-        """Update the display during GPX parsing.
-        
-        This is called by GPXLoader every 0.2s during parsing so that we
-        can prevent the display from looking hung.
-        """
-        self.progressbar.pulse()
-        while Gtk.events_pending():
-            Gtk.main_iteration()
-    
-    def create_polygon(self):
-        """Get a newly created Champlain.MarkerLayer and decorate it."""
-        polygon = Polygon()
-        self.polygons.append(polygon)
-        # Emitting this signal ensures the new polygon gets the correct color.
-        self.prefs.colorpicker.emit("color-changed")
-        self.map_view.add_layer(polygon)
-        return polygon.append_point
-    
-################################################################################
-# Dialogs. Various dialog-related methods for user interaction.
-################################################################################
-    
-    def update_preview(self, chooser, label, image):
-=======
                 Widgets.status_message(str(inst))
         Widgets.progressbar.hide()
         Widgets.button_sensitivity()
@@ -808,7 +216,6 @@
             MapView.center_on(photo.latitude, photo.longitude)
     
     def update_preview(self, chooser, image):
->>>>>>> 2726095b
         """Display photo thumbnail and geotag data in file chooser."""
         image.set_from_stock(Gtk.STOCK_FILE, Gtk.IconSize.DIALOG)
         try:
@@ -827,13 +234,8 @@
     
     def confirm_quit_dialog(self, *ignore):
         """Teardown method, inform user of unsaved files, if any."""
-<<<<<<< HEAD
-        if len(self.modified) == 0:
-            Gtk.main_quit()
-=======
         if not modified:
             self.quit()
->>>>>>> 2726095b
             return True
         Widgets.quit.format_secondary_markup(self.quit_message % len(modified))
         response = Widgets.quit.run()
@@ -844,163 +246,3 @@
         if response != Gtk.ResponseType.CANCEL:
             self.quit()
         return True
-<<<<<<< HEAD
-    
-    def about_dialog(self, button, dialog):
-        """Describe this application to the user."""
-        # you can
-        dialog.run()
-        # but you can't
-        dialog.hide()
-        # ahahahhahahah!
-    
-################################################################################
-# Initialization and Gtk boilerplate/housekeeping type stuff and such.
-################################################################################
-    
-    def __init__(self):
-        get_obj("toolbar").get_style_context().add_class(
-            Gtk.STYLE_CLASS_PRIMARY_TOOLBAR)
-        
-        self.progressbar = get_obj("progressbar")
-        self.status      = get_obj("status")
-        
-        self.strings = Struct({
-            "quit":    get_obj("quit").get_property('secondary-text'),
-            "preview": get_obj("preview_label").get_text()
-        })
-        
-        self.liststore = get_obj("loaded_photos")
-        self.liststore.set_sort_column_id(TIMESTAMP, Gtk.SortType.ASCENDING)
-        
-        cell_string = Gtk.CellRendererText()
-        cell_thumb  = Gtk.CellRendererPixbuf()
-        cell_thumb.set_property('stock-id', Gtk.STOCK_MISSING_IMAGE)
-        cell_thumb.set_property('ypad', 6)
-        cell_thumb.set_property('xpad', 6)
-        
-        column = Gtk.TreeViewColumn('Photos')
-        column.pack_start(cell_thumb, False)
-        column.add_attribute(cell_thumb, 'pixbuf', THUMB)
-        column.pack_start(cell_string, False)
-        column.add_attribute(cell_string, 'markup', SUMMARY)
-        column.set_sizing(Gtk.TreeViewColumnSizing.AUTOSIZE)
-        
-        photos_view = get_obj("photos_view")
-        photos_view.append_column(column)
-        photos_view.enable_model_drag_source(Gdk.ModifierType.BUTTON1_MASK,
-            [], Gdk.DragAction.COPY)
-        photos_view.connect("drag-data-get", self.photo_drag_start)
-        photos_view.drag_source_add_text_targets()
-        
-        map_container = get_obj("map_container")
-        map_container.add_with_viewport(self.champlain)
-        map_container.drag_dest_set(Gtk.DestDefaults.ALL, [], Gdk.DragAction.COPY)
-        map_container.connect("drag-data-received", self.photo_drag_end)
-        map_container.drag_dest_add_text_targets()
-        
-        self.navigator = NavigationController()
-        self.search    = SearchController()
-        self.prefs     = PreferencesController()
-        self.labels    = LabelController()
-        self.actors    = ActorController()
-        
-        self.labels.selection.connect("changed", self.selection_sensitivity,
-            *[get_obj(name) for name in ("apply_button", "close_button",
-                "save_button", "revert_button", "photos_with_buttons")])
-        
-        about_dialog = get_obj("about")
-        about_dialog.set_version(VERSION)
-        about_dialog.set_program_name(APPNAME)
-        
-        click_handlers = {
-            "open_button":       [self.add_files_dialog, get_obj("open")],
-            "save_button":       [self.save_all_files],
-            "clear_button":      [self.clear_all_gpx],
-            "close_button":      [self.close_selected_photos],
-            "revert_button":     [self.revert_selected_photos],
-            "about_button":      [self.about_dialog, about_dialog],
-            "apply_button":      [self.apply_selected_photos, self.selected, self.map_view],
-            "select_all_button": [self.toggle_selected_photos, self.labels.selection]
-        }
-        for button, handler in click_handlers.items():
-            get_obj(button).connect("clicked", *handler)
-        
-        accel  = Gtk.AccelGroup()
-        window = get_obj("main")
-        window.resize(*gst_get('window-size'))
-        window.connect("delete_event", self.confirm_quit_dialog)
-        window.add_accel_group(accel)
-        window.show_all()
-        
-        save_size = lambda v,s,size: gst_set('window-size', size())
-        for prop in ['width', 'height']:
-            self.map_view.connect('notify::' + prop, save_size, window.get_size)
-        
-        map_source_button = get_obj("map_source_label").get_parent()
-        if map_source_button:
-            map_source_button.set_property("visible", False)
-        
-        accel.connect(Gdk.keyval_from_name("q"),
-            Gdk.ModifierType.CONTROL_MASK, 0, self.confirm_quit_dialog)
-        
-        self.labels.selection.emit("changed")
-        self.clear_all_gpx()
-        
-        self.metadata.delta = 0
-        self.secbutton, self.minbutton = get_obj("seconds"), get_obj("minutes")
-        bind("offset-minutes", self.minbutton, "value")
-        bind("offset-seconds", self.secbutton, "value")
-        for spinbutton in [ self.secbutton, self.minbutton ]:
-            spinbutton.connect("value-changed", self.time_offset_changed)
-        
-        get_obj("open").connect("update-preview", self.update_preview,
-            get_obj("preview_label"), get_obj("preview_image"))
-        
-        drop_target = get_obj("photos_and_map")
-        drop_target.drag_dest_set(Gtk.DestDefaults.ALL, [], Gdk.DragAction.MOVE)
-        drop_target.connect("drag-data-received", self.file_dragged_in)
-        drop_target.drag_dest_add_uri_targets()
-    
-    def gpx_sensitivity(self):
-        """Control the sensitivity of GPX-related widgets."""
-        gpx_sensitive = len(self.tracks) > 0
-        for widget in [ "minutes", "seconds", "offset_label", "clear_button" ]:
-            get_obj(widget).set_sensitive(gpx_sensitive)
-    
-    def selection_sensitivity(self, selection, aply, close, save, revert, left):
-        """Control the sensitivity of various widgets."""
-        assert self.selected is CommonAttributes.selected
-        assert self.modified is CommonAttributes.modified
-        sensitive = selection.count_selected_rows() > 0
-        close.set_sensitive(sensitive)
-        aply.set_sensitive(sensitive)
-        save.set_sensitive(  len(self.modified) > 0)
-        revert.set_sensitive(len(self.modified & self.selected) > 0)
-        if len(self.photo) > 0: left.show()
-        else:                   left.hide()
-    
-    def redraw_interface(self, fraction=None, text=None):
-        """Tell Gtk to redraw the user interface, so it doesn't look hung.
-        
-        Primarily used to update the progressbar, but also for disappearing
-        some dialogs while things are processing in the background. Won't
-        modify the progressbar if called with no arguments.
-        """
-        if fraction is not None: self.progressbar.set_fraction(fraction)
-        if text is not None:     self.progressbar.set_text(str(text))
-        while Gtk.events_pending(): Gtk.main_iteration()
-    
-    def status_message(self, message):
-        """Display a message on the GtkStatusBar."""
-        self.status.push(self.status.get_context_id("msg"), message)
-    
-    def main(self, anim_start=400):
-        """Animate the crosshair and begin user interaction."""
-        if argv[1:]:
-            self.open_files(argv[1:])
-            anim_start = 10
-        self.actors.animate_in(anim_start)
-        Gtk.main()
-=======
->>>>>>> 2726095b
