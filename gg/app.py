--- conflicted
+++ resolved
@@ -141,12 +141,8 @@
         map_view.set_zoom_level(map_view.get_max_zoom_level())
         map_view.ensure_visible(TrackFile.get_bounding_box(), False)
         
-<<<<<<< HEAD
+        TrackFile.update_range()
         Camera.set_all_found_timezone(gpx.start.geotimezone)
-=======
-        TrackFile.update_range()
-        Camera.set_all_found_timezone(gpx.timezone)
->>>>>>> 029613dd
     
     def apply_selected_photos(self, button):
         """Manually apply map center coordinates to all unpositioned photos."""
